<<<<<<< HEAD
use ark_ff::PrimeField;
use eyre::eyre;
use eyre::Result;
use mpc_core::traits::{CircomWitnessExtensionProtocol, PrimeFieldMpcProtocol};
use num_bigint::BigUint;
use num_traits::ToPrimitive;

pub mod compiler;
pub mod mpc_vm;
mod op_codes;
//pub mod plain_vm;
mod stack;

//this is just for the time being
pub struct PlainDriver {}

impl<F: PrimeField> PrimeFieldMpcProtocol<F> for PlainDriver {
    type FieldShare = ();

    type FieldShareVec = Vec<()>;

    fn add(&mut self, a: &Self::FieldShare, b: &Self::FieldShare) -> Self::FieldShare {
        todo!()
    }

    fn sub(&mut self, a: &Self::FieldShare, b: &Self::FieldShare) -> Self::FieldShare {
        todo!()
    }

    fn add_with_public(&mut self, a: &F, b: &Self::FieldShare) -> Self::FieldShare {
        todo!()
    }

    fn sub_assign_vec(&mut self, a: &mut Self::FieldShareVec, b: &Self::FieldShareVec) {
        todo!()
    }

    fn mul(
        &mut self,
        a: &Self::FieldShare,
        b: &Self::FieldShare,
    ) -> std::io::Result<Self::FieldShare> {
        todo!()
    }

    fn mul_with_public(&mut self, a: &F, b: &Self::FieldShare) -> Self::FieldShare {
        todo!()
    }

    fn inv(&mut self, a: &Self::FieldShare) -> std::io::Result<Self::FieldShare> {
        todo!()
    }

    fn neg(&mut self, a: &Self::FieldShare) -> Self::FieldShare {
        todo!()
    }

    fn rand(&mut self) -> std::io::Result<Self::FieldShare> {
        todo!()
    }

    fn open(&mut self, a: &Self::FieldShare) -> std::io::Result<F> {
        todo!()
    }

    fn mul_vec(
        &mut self,
        a: &Self::FieldShareVec,
        b: &Self::FieldShareVec,
    ) -> std::io::Result<Self::FieldShareVec> {
        todo!()
    }

    fn promote_to_trivial_share(&self, public_values: &[F]) -> Self::FieldShareVec {
        todo!()
    }

    fn distribute_powers_and_mul_by_const(&mut self, coeffs: &mut Self::FieldShareVec, g: F, c: F) {
        todo!()
    }

    fn evaluate_constraint(
        &mut self,
        lhs: &[(F, usize)],
        public_inputs: &[F],
        private_witness: &Self::FieldShareVec,
    ) -> Self::FieldShare {
        todo!()
    }

    fn clone_from_slice(
        &self,
        dst: &mut Self::FieldShareVec,
        src: &Self::FieldShareVec,
        dst_offset: usize,
        src_offset: usize,
        len: usize,
    ) {
        todo!()
    }

    fn print(&self, to_print: &Self::FieldShareVec) {
        todo!()
    }
}

macro_rules! bool_op {
    ($lhs:expr, $op: tt, $rhs:expr) => {
        if $lhs $op $rhs {
            F::one()
        } else {
            F::zero()
        }
    };
}

macro_rules! to_usize {
    ($field: expr) => {{
        let a: BigUint = $field.into();
        a.to_u64().ok_or(eyre!("Cannot convert var into u64"))?
    }};
}

macro_rules! to_bigint {
    ($field: expr) => {{
        let a: BigUint = $field.into();
        a
    }};
}
impl<F: PrimeField> CircomWitnessExtensionProtocol<F> for PlainDriver {
    type VmType = F;

    fn vm_add(&mut self, a: Self::VmType, b: Self::VmType) -> Self::VmType {
        a + b
    }

    fn vm_sub(&mut self, a: Self::VmType, b: Self::VmType) -> Self::VmType {
        a - b
    }

    fn vm_mul(&mut self, a: Self::VmType, b: Self::VmType) -> Result<Self::VmType> {
        Ok(a * b)
    }

    fn vm_neg(&mut self, a: Self::VmType) -> Self::VmType {
        -a
    }

    fn vm_div(&mut self, a: Self::VmType, b: Self::VmType) -> Result<Self::VmType> {
        Ok(a / b)
    }

    fn vm_int_div(&mut self, a: Self::VmType, b: Self::VmType) -> Result<Self::VmType> {
        let lhs = to_usize!(a);
        let rhs = to_usize!(b);
        Ok(F::from(lhs / rhs))
    }

    fn is_zero(&self, a: Self::VmType) -> bool {
        a.is_zero()
    }

    fn vm_lt(&mut self, a: Self::VmType, b: Self::VmType) -> Self::VmType {
        bool_op!(a, <, b)
    }

    fn vm_le(&mut self, a: Self::VmType, b: Self::VmType) -> Self::VmType {
        bool_op!(a, <=, b)
    }

    fn vm_gt(&mut self, a: Self::VmType, b: Self::VmType) -> Self::VmType {
        bool_op!(a, >, b)
    }

    fn vm_ge(&mut self, a: Self::VmType, b: Self::VmType) -> Self::VmType {
        bool_op!(a, >=, b)
    }

    fn vm_eq(&mut self, a: Self::VmType, b: Self::VmType) -> Self::VmType {
        bool_op!(a, ==, b)
    }

    fn vm_neq(&mut self, a: Self::VmType, b: Self::VmType) -> Self::VmType {
        bool_op!(a, !=, b)
    }

    fn vm_shift_r(&mut self, a: Self::VmType, b: Self::VmType) -> Result<Self::VmType> {
        let val = to_bigint!(a);
        let shift = to_usize!(b);
        Ok(F::from(val >> shift))
    }

    fn vm_shift_l(&mut self, a: Self::VmType, b: Self::VmType) -> Result<Self::VmType> {
        let val = to_bigint!(a);
        let shift = to_usize!(b);
        Ok(F::from(val << shift))
    }

    fn vm_bool_and(&mut self, a: Self::VmType, b: Self::VmType) -> Result<Self::VmType> {
        let lhs = to_usize!(a);
        let rhs = to_usize!(b);
        debug_assert!(rhs == 0 || rhs == 1);
        debug_assert!(lhs == 0 || lhs == 1);
        if rhs == 1 && lhs == 1 {
            Ok(F::one())
        } else {
            Ok(F::zero())
        }
    }

    fn vm_bit_xor(&mut self, a: Self::VmType, b: Self::VmType) -> Result<Self::VmType> {
        let lhs = to_bigint!(a);
        let rhs = to_bigint!(b);
        Ok(F::from(lhs ^ rhs))
    }

    fn vm_bit_or(&mut self, a: Self::VmType, b: Self::VmType) -> Result<Self::VmType> {
        let lhs = to_bigint!(a);
        let rhs = to_bigint!(b);
        Ok(F::from(lhs | rhs))
    }

    fn vm_bit_and(&mut self, a: Self::VmType, b: Self::VmType) -> Result<Self::VmType> {
        let lhs = to_bigint!(a);
        let rhs = to_bigint!(b);
        Ok(F::from(lhs & rhs))
    }

    fn to_index(&self, a: Self::VmType) -> F {
        a
    }
}
=======
pub mod compiler;
pub mod mpc_vm;
mod op_codes;
pub mod plain_vm;
mod stack;
>>>>>>> 2b697812
<|MERGE_RESOLUTION|>--- conflicted
+++ resolved
@@ -1,240 +1,5 @@
-<<<<<<< HEAD
-use ark_ff::PrimeField;
-use eyre::eyre;
-use eyre::Result;
-use mpc_core::traits::{CircomWitnessExtensionProtocol, PrimeFieldMpcProtocol};
-use num_bigint::BigUint;
-use num_traits::ToPrimitive;
-
 pub mod compiler;
 pub mod mpc_vm;
 mod op_codes;
 //pub mod plain_vm;
-mod stack;
-
-//this is just for the time being
-pub struct PlainDriver {}
-
-impl<F: PrimeField> PrimeFieldMpcProtocol<F> for PlainDriver {
-    type FieldShare = ();
-
-    type FieldShareVec = Vec<()>;
-
-    fn add(&mut self, a: &Self::FieldShare, b: &Self::FieldShare) -> Self::FieldShare {
-        todo!()
-    }
-
-    fn sub(&mut self, a: &Self::FieldShare, b: &Self::FieldShare) -> Self::FieldShare {
-        todo!()
-    }
-
-    fn add_with_public(&mut self, a: &F, b: &Self::FieldShare) -> Self::FieldShare {
-        todo!()
-    }
-
-    fn sub_assign_vec(&mut self, a: &mut Self::FieldShareVec, b: &Self::FieldShareVec) {
-        todo!()
-    }
-
-    fn mul(
-        &mut self,
-        a: &Self::FieldShare,
-        b: &Self::FieldShare,
-    ) -> std::io::Result<Self::FieldShare> {
-        todo!()
-    }
-
-    fn mul_with_public(&mut self, a: &F, b: &Self::FieldShare) -> Self::FieldShare {
-        todo!()
-    }
-
-    fn inv(&mut self, a: &Self::FieldShare) -> std::io::Result<Self::FieldShare> {
-        todo!()
-    }
-
-    fn neg(&mut self, a: &Self::FieldShare) -> Self::FieldShare {
-        todo!()
-    }
-
-    fn rand(&mut self) -> std::io::Result<Self::FieldShare> {
-        todo!()
-    }
-
-    fn open(&mut self, a: &Self::FieldShare) -> std::io::Result<F> {
-        todo!()
-    }
-
-    fn mul_vec(
-        &mut self,
-        a: &Self::FieldShareVec,
-        b: &Self::FieldShareVec,
-    ) -> std::io::Result<Self::FieldShareVec> {
-        todo!()
-    }
-
-    fn promote_to_trivial_share(&self, public_values: &[F]) -> Self::FieldShareVec {
-        todo!()
-    }
-
-    fn distribute_powers_and_mul_by_const(&mut self, coeffs: &mut Self::FieldShareVec, g: F, c: F) {
-        todo!()
-    }
-
-    fn evaluate_constraint(
-        &mut self,
-        lhs: &[(F, usize)],
-        public_inputs: &[F],
-        private_witness: &Self::FieldShareVec,
-    ) -> Self::FieldShare {
-        todo!()
-    }
-
-    fn clone_from_slice(
-        &self,
-        dst: &mut Self::FieldShareVec,
-        src: &Self::FieldShareVec,
-        dst_offset: usize,
-        src_offset: usize,
-        len: usize,
-    ) {
-        todo!()
-    }
-
-    fn print(&self, to_print: &Self::FieldShareVec) {
-        todo!()
-    }
-}
-
-macro_rules! bool_op {
-    ($lhs:expr, $op: tt, $rhs:expr) => {
-        if $lhs $op $rhs {
-            F::one()
-        } else {
-            F::zero()
-        }
-    };
-}
-
-macro_rules! to_usize {
-    ($field: expr) => {{
-        let a: BigUint = $field.into();
-        a.to_u64().ok_or(eyre!("Cannot convert var into u64"))?
-    }};
-}
-
-macro_rules! to_bigint {
-    ($field: expr) => {{
-        let a: BigUint = $field.into();
-        a
-    }};
-}
-impl<F: PrimeField> CircomWitnessExtensionProtocol<F> for PlainDriver {
-    type VmType = F;
-
-    fn vm_add(&mut self, a: Self::VmType, b: Self::VmType) -> Self::VmType {
-        a + b
-    }
-
-    fn vm_sub(&mut self, a: Self::VmType, b: Self::VmType) -> Self::VmType {
-        a - b
-    }
-
-    fn vm_mul(&mut self, a: Self::VmType, b: Self::VmType) -> Result<Self::VmType> {
-        Ok(a * b)
-    }
-
-    fn vm_neg(&mut self, a: Self::VmType) -> Self::VmType {
-        -a
-    }
-
-    fn vm_div(&mut self, a: Self::VmType, b: Self::VmType) -> Result<Self::VmType> {
-        Ok(a / b)
-    }
-
-    fn vm_int_div(&mut self, a: Self::VmType, b: Self::VmType) -> Result<Self::VmType> {
-        let lhs = to_usize!(a);
-        let rhs = to_usize!(b);
-        Ok(F::from(lhs / rhs))
-    }
-
-    fn is_zero(&self, a: Self::VmType) -> bool {
-        a.is_zero()
-    }
-
-    fn vm_lt(&mut self, a: Self::VmType, b: Self::VmType) -> Self::VmType {
-        bool_op!(a, <, b)
-    }
-
-    fn vm_le(&mut self, a: Self::VmType, b: Self::VmType) -> Self::VmType {
-        bool_op!(a, <=, b)
-    }
-
-    fn vm_gt(&mut self, a: Self::VmType, b: Self::VmType) -> Self::VmType {
-        bool_op!(a, >, b)
-    }
-
-    fn vm_ge(&mut self, a: Self::VmType, b: Self::VmType) -> Self::VmType {
-        bool_op!(a, >=, b)
-    }
-
-    fn vm_eq(&mut self, a: Self::VmType, b: Self::VmType) -> Self::VmType {
-        bool_op!(a, ==, b)
-    }
-
-    fn vm_neq(&mut self, a: Self::VmType, b: Self::VmType) -> Self::VmType {
-        bool_op!(a, !=, b)
-    }
-
-    fn vm_shift_r(&mut self, a: Self::VmType, b: Self::VmType) -> Result<Self::VmType> {
-        let val = to_bigint!(a);
-        let shift = to_usize!(b);
-        Ok(F::from(val >> shift))
-    }
-
-    fn vm_shift_l(&mut self, a: Self::VmType, b: Self::VmType) -> Result<Self::VmType> {
-        let val = to_bigint!(a);
-        let shift = to_usize!(b);
-        Ok(F::from(val << shift))
-    }
-
-    fn vm_bool_and(&mut self, a: Self::VmType, b: Self::VmType) -> Result<Self::VmType> {
-        let lhs = to_usize!(a);
-        let rhs = to_usize!(b);
-        debug_assert!(rhs == 0 || rhs == 1);
-        debug_assert!(lhs == 0 || lhs == 1);
-        if rhs == 1 && lhs == 1 {
-            Ok(F::one())
-        } else {
-            Ok(F::zero())
-        }
-    }
-
-    fn vm_bit_xor(&mut self, a: Self::VmType, b: Self::VmType) -> Result<Self::VmType> {
-        let lhs = to_bigint!(a);
-        let rhs = to_bigint!(b);
-        Ok(F::from(lhs ^ rhs))
-    }
-
-    fn vm_bit_or(&mut self, a: Self::VmType, b: Self::VmType) -> Result<Self::VmType> {
-        let lhs = to_bigint!(a);
-        let rhs = to_bigint!(b);
-        Ok(F::from(lhs | rhs))
-    }
-
-    fn vm_bit_and(&mut self, a: Self::VmType, b: Self::VmType) -> Result<Self::VmType> {
-        let lhs = to_bigint!(a);
-        let rhs = to_bigint!(b);
-        Ok(F::from(lhs & rhs))
-    }
-
-    fn to_index(&self, a: Self::VmType) -> F {
-        a
-    }
-}
-=======
-pub mod compiler;
-pub mod mpc_vm;
-mod op_codes;
-pub mod plain_vm;
-mod stack;
->>>>>>> 2b697812
+mod stack;