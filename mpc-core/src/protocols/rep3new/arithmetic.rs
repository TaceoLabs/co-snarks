use ark_ff::PrimeField;
use itertools::{izip, Itertools};
use num_bigint::BigUint;
use num_traits::Zero;
use types::Rep3PrimeFieldShare;

use crate::protocols::rep3new::{id::PartyID, network::Rep3Network};

use super::{binary, conversion, network::IoContext, IoResult, Rep3BigUintShare};

type FieldShare<F> = Rep3PrimeFieldShare<F>;
type BinaryShare<F> = Rep3BigUintShare<F>;

mod ops;
pub(super) mod types;

/// Some computations return a shared value or a public value.
pub enum FieldShareOrPublic<F: PrimeField> {
    Share(FieldShare<F>),
    Public(F),
}

/// Performs addition between two shared values.
pub fn add<F: PrimeField>(a: FieldShare<F>, b: FieldShare<F>) -> FieldShare<F> {
    a + b
}

/// Performs addition between a shared value and a public value.
pub fn add_public<F: PrimeField>(shared: FieldShare<F>, public: F, id: PartyID) -> FieldShare<F> {
    let mut res = shared;
    match id {
        PartyID::ID0 => res.a += public,
        PartyID::ID1 => res.b += public,
        PartyID::ID2 => {}
    }
    res
}

/// Performs subtraction between two shared values, returning a - b.
pub fn sub<F: PrimeField>(a: FieldShare<F>, b: FieldShare<F>) -> FieldShare<F> {
    a - b
}

/// Performs subtraction between a shared value and a public value, returning shared - public.
pub fn sub_public<F: PrimeField>(shared: FieldShare<F>, public: F, id: PartyID) -> FieldShare<F> {
    add_public(shared, -public, id)
}

/// Performs multiplication of two shared values.
pub async fn mul<F: PrimeField, N: Rep3Network>(
    a: FieldShare<F>,
    b: FieldShare<F>,
    io_context: &mut IoContext<N>,
) -> IoResult<FieldShare<F>> {
    let local_a = a * b + io_context.rngs.rand.masking_field_element::<F>();
    let local_b = io_context.network.reshare(local_a).await?;
    Ok(FieldShare {
        a: local_a,
        b: local_b,
    })
}

/// Performs multiplication of a shared value and a public value.
pub fn mul_public<F: PrimeField>(shared: FieldShare<F>, public: F) -> FieldShare<F> {
    shared * public
}

/// Performs element-wise multiplication of two vectors of shared values.
pub async fn mul_vec<F: PrimeField, N: Rep3Network>(
    lhs: &Vec<FieldShare<F>>,
    rhs: &Vec<FieldShare<F>>,
    io_context: &mut IoContext<N>,
) -> IoResult<Vec<FieldShare<F>>> {
    debug_assert_eq!(lhs.len(), rhs.len());
    let local_a = izip!(lhs.iter(), rhs.iter())
        .map(|(lhs, rhs)| {
            lhs.a * rhs.a
                + lhs.a * rhs.b
                + lhs.b * rhs.a
                + io_context.rngs.rand.masking_field_element::<F>()
        })
        .collect_vec();
    let local_b = io_context.network.reshare_many(&local_a).await?;
    if local_b.len() != local_a.len() {
        return Err(std::io::Error::new(
            std::io::ErrorKind::InvalidData,
            "During execution of mul_vec in MPC: Invalid number of elements received",
        ));
    }
    Ok(izip!(local_a, local_b)
        .map(|(a, b)| FieldShare::new(a, b))
        .collect())
}

/// Performs division of two shared values, returning a / b.
pub async fn div<F: PrimeField, N: Rep3Network>(
    a: FieldShare<F>,
    b: FieldShare<F>,
    io_context: &mut IoContext<N>,
) -> IoResult<FieldShare<F>> {
    mul(a, inv(b, io_context).await?, io_context).await
}

/// Performs division of a shared value by a public value, returning shared / public.
pub fn div_by_public<F: PrimeField>(
    shared: FieldShare<F>,
    public: F,
) -> eyre::Result<FieldShare<F>> {
    if public.is_zero() {
        eyre::bail!("Cannot invert zero");
    }
    let b_inv = public.inverse().unwrap();
    Ok(mul_public(shared, b_inv))
}

/// Performs division of a public value by a shared value, returning public / shared.
pub async fn div_public_by_shared<F: PrimeField, N: Rep3Network>(
    public: F,
    shared: FieldShare<F>,
    io_context: &mut IoContext<N>,
) -> IoResult<FieldShare<F>> {
    Ok(mul_public(inv(shared, io_context).await?, public))
}

/// Negates a shared value.
pub fn neg<F: PrimeField>(a: FieldShare<F>) -> FieldShare<F> {
    -a
}

/// Computes the inverse of a shared value.
pub async fn inv<F: PrimeField, N: Rep3Network>(
    a: FieldShare<F>,
    io_context: &mut IoContext<N>,
) -> IoResult<FieldShare<F>> {
    let r = FieldShare::rand(&mut io_context.rngs);
    let y = mul_open(a, r, io_context).await?;
    if y.is_zero() {
        return Err(std::io::Error::new(
            std::io::ErrorKind::InvalidData,
            "During execution of inverse in MPC: cannot compute inverse of zero",
        ));
    }
    let y_inv = y
        .inverse()
        .expect("we checked if y is zero. Must be possible to invert.");
    Ok(r * y_inv)
}

/// Performs the opening of a shared value and returns the equivalent public value.
pub async fn open<F: PrimeField, N: Rep3Network>(
    a: FieldShare<F>,
    io_context: &mut IoContext<N>,
) -> IoResult<F> {
    let c = io_context.network.reshare(a.b).await?;
    Ok(a.a + a.b + c)
}

/// Computes a CMUX: If cond is 1, returns truthy, otherwise returns falsy.
/// Implementations should not overwrite this method.
pub async fn cmux<F: PrimeField, N: Rep3Network>(
    cond: FieldShare<F>,
    truthy: FieldShare<F>,
    falsy: FieldShare<F>,
    io_context: &mut IoContext<N>,
) -> IoResult<FieldShare<F>> {
    let b_min_a = sub(truthy, falsy);
    let d = mul(cond, b_min_a, io_context).await?;
    Ok(add(falsy, d))
}

/// Convenience method for \[a\] + \[b\] * c
pub fn add_mul_public<F: PrimeField>(a: FieldShare<F>, b: FieldShare<F>, c: F) -> FieldShare<F> {
    add(a, mul_public(b, c))
}

/// Convenience method for \[a\] + \[b\] * \[c\]
pub async fn add_mul<F: PrimeField, N: Rep3Network>(
    a: FieldShare<F>,
    b: FieldShare<F>,
    c: FieldShare<F>,
    io_context: &mut IoContext<N>,
) -> IoResult<FieldShare<F>> {
    let mul = mul(c, b, io_context).await?;
    Ok(add(a, mul))
}

/// Transforms a public value into a shared value: \[a\] = a.
pub fn promote_to_trivial_share<F: PrimeField>(id: PartyID, public_value: F) -> FieldShare<F> {
    match id {
        PartyID::ID0 => Rep3PrimeFieldShare::new(public_value, F::zero()),
        PartyID::ID1 => Rep3PrimeFieldShare::new(F::zero(), public_value),
        PartyID::ID2 => Rep3PrimeFieldShare::zero_share(),
    }
}

/// This function performs a multiplication directly followed by an opening. This safes one round of communication in some MPC protocols compared to calling `mul` and `open` separately.
pub async fn mul_open<F: PrimeField, N: Rep3Network>(
    a: FieldShare<F>,
    b: FieldShare<F>,
    io_context: &mut IoContext<N>,
) -> IoResult<F> {
    let a = a * b + io_context.rngs.rand.masking_field_element::<F>();
    let (b, c) = io_context.network.broadcast(a).await?;
    Ok(a + b + c)
}

pub async fn equals<F: PrimeField, N: Rep3Network>(
    lhs: FieldShare<F>,
    rhs: FieldShare<F>,
    io_context: &mut IoContext<N>,
) -> IoResult<Rep3PrimeFieldShare<F>> {
    let _is_zero_bit = equals_bit(lhs, rhs, io_context).await?;
    todo!("add bit inject if it is done")
    //Ok(self.bit_inject(is_zero_bit)?)
}

// Checks whether two prime field shares are equal and return a binary share of 0 or 1. 1 means they are equal.
pub async fn equals_bit<F: PrimeField, N: Rep3Network>(
    lhs: FieldShare<F>,
    rhs: FieldShare<F>,
    io_context: &mut IoContext<N>,
) -> IoResult<BinaryShare<F>> {
    let diff = sub(lhs, rhs);
    let bits = conversion::a2b(diff, io_context).await?;
    let is_zero = binary::is_zero(bits, io_context).await?;
    Ok(is_zero)
}

<<<<<<< HEAD
pub async fn sqrt<F: PrimeField, N: Rep3Network>(
    _share: FieldShare<F>,
    _io_context: &mut IoContext<N>,
) -> IoResult<FieldShare<F>> {
    todo!()
}

=======
/// Performs a pow operation using a shared value as base and a public value as exponent.
>>>>>>> 347581a8
pub async fn pow_public<F: PrimeField, N: Rep3Network>(
    shared: &FieldShare<F>,
    public: F,
    io_context: &mut IoContext<N>,
) -> IoResult<FieldShareOrPublic<F>> {
    if public.is_zero() {
        return Ok(FieldShareOrPublic::Public(F::one()));
    }
    // TODO: are negative exponents allowed in circom?
    let mut res = promote_to_trivial_share(io_context.id, F::one());
    let mut public: BigUint = public.into_bigint().into();
    let mut shared: FieldShare<F> = shared.to_owned();
    while !public.is_zero() {
        if public.bit(0) {
            public -= 1u64;
            res = mul(res, shared, io_context).await?;
        }
        shared = mul(shared, shared, io_context).await?;
        public >>= 1;
    }
<<<<<<< HEAD
    Ok(FieldShareOrPublic::Share(
        mul(res, shared, io_context).await?,
    ))
}

pub async fn lt<F: PrimeField, N: Rep3Network>(
    _lhs: FieldShare<F>,
    _rhs: FieldShare<F>,
    _io_context: &mut IoContext<N>,
) -> IoResult<BinaryShare<F>> {
    todo!()
}

pub async fn lt_public<F: PrimeField, N: Rep3Network>(
    _lhs: FieldShare<F>,
    _rhs: F,
    _io_context: &mut IoContext<N>,
) -> IoResult<BinaryShare<F>> {
    todo!()
}

pub async fn le<F: PrimeField, N: Rep3Network>(
    _lhs: FieldShare<F>,
    _rhs: FieldShare<F>,
    _io_context: &mut IoContext<N>,
) -> IoResult<BinaryShare<F>> {
    todo!()
}

pub async fn le_public<F: PrimeField, N: Rep3Network>(
    _lhs: FieldShare<F>,
    _rhs: F,
    _io_context: &mut IoContext<N>,
) -> IoResult<BinaryShare<F>> {
    todo!()
}

pub async fn gt<F: PrimeField, N: Rep3Network>(
    _lhs: FieldShare<F>,
    _rhs: FieldShare<F>,
    _io_context: &mut IoContext<N>,
) -> IoResult<BinaryShare<F>> {
    todo!()
}

pub async fn gt_public<F: PrimeField, N: Rep3Network>(
    _lhs: FieldShare<F>,
    _rhs: F,
    _io_context: &mut IoContext<N>,
) -> IoResult<BinaryShare<F>> {
    todo!()
}

pub async fn ge<F: PrimeField, N: Rep3Network>(
    _lhs: FieldShare<F>,
    _rhs: FieldShare<F>,
    _io_context: &mut IoContext<N>,
) -> IoResult<BinaryShare<F>> {
    todo!()
}

pub async fn ge_public<F: PrimeField, N: Rep3Network>(
    _lhs: FieldShare<F>,
    _rhs: F,
    _io_context: &mut IoContext<N>,
) -> IoResult<BinaryShare<F>> {
    todo!()
=======
    Ok(FieldShareOrPublic::Share(mul(res, shared, io_context).await?))
}

/// Checks if two shared values are equal. The result is a shared value that has value 1 if the two shared values are equal and 0 otherwise.
pub async fn eq<F: PrimeField, N: Rep3Network>(
    a: FieldShare<F>,
    b: FieldShare<F>,
    io_context: &mut IoContext<N>,
) -> IoResult<FieldShare<F>> {
    let diff = sub(a, b);
    let bits = conversion::a2b(&diff, io_context).await?;
    let is_zero = binary::is_zero(bits, io_context).await?;
    let res = conversion::bit_inject(&is_zero, io_context).await?;
    Ok(res)
}

/// Outputs whether a shared value is zero (true) or not (false).
pub async fn is_zero<F: PrimeField, N: Rep3Network>(
    a: FieldShare<F>,
    io_context: &mut IoContext<N>,
) -> IoResult<bool> {
    let zero_share = FieldShare::default();
    let res = eq(zero_share, a, io_context).await?;
    let x = open(res, io_context).await?;
    Ok(x.is_one())
>>>>>>> 347581a8
}<|MERGE_RESOLUTION|>--- conflicted
+++ resolved
@@ -226,7 +226,6 @@
     Ok(is_zero)
 }
 
-<<<<<<< HEAD
 pub async fn sqrt<F: PrimeField, N: Rep3Network>(
     _share: FieldShare<F>,
     _io_context: &mut IoContext<N>,
@@ -234,9 +233,7 @@
     todo!()
 }
 
-=======
 /// Performs a pow operation using a shared value as base and a public value as exponent.
->>>>>>> 347581a8
 pub async fn pow_public<F: PrimeField, N: Rep3Network>(
     shared: &FieldShare<F>,
     public: F,
@@ -257,7 +254,6 @@
         shared = mul(shared, shared, io_context).await?;
         public >>= 1;
     }
-<<<<<<< HEAD
     Ok(FieldShareOrPublic::Share(
         mul(res, shared, io_context).await?,
     ))
@@ -325,8 +321,6 @@
     _io_context: &mut IoContext<N>,
 ) -> IoResult<BinaryShare<F>> {
     todo!()
-=======
-    Ok(FieldShareOrPublic::Share(mul(res, shared, io_context).await?))
 }
 
 /// Checks if two shared values are equal. The result is a shared value that has value 1 if the two shared values are equal and 0 otherwise.
@@ -351,5 +345,4 @@
     let res = eq(zero_share, a, io_context).await?;
     let x = open(res, io_context).await?;
     Ok(x.is_one())
->>>>>>> 347581a8
 }