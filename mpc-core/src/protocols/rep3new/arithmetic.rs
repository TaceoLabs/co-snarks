use ark_ff::PrimeField;
use itertools::{izip, Itertools};
use types::Rep3PrimeFieldShare;

use crate::{
    protocols::rep3::{id::PartyID, network::Rep3Network},
    traits::SecretShared,
};

use super::{network::IoContext, IoResult};

type FieldShare<F> = Rep3PrimeFieldShare<F>;

mod ops;
pub(super) mod types;

<<<<<<< HEAD
=======
// this will be moved later
pub struct IoContext<N: Rep3Network> {
    pub id: PartyID,
    pub(crate) rngs: Rep3CorrelatedRng,
    pub(crate) network: N,
}

>>>>>>> 2d6a80f8
pub fn add<F: PrimeField>(a: &FieldShare<F>, b: &FieldShare<F>) -> FieldShare<F> {
    a + b
}

pub fn add_public<F: PrimeField>(shared: &FieldShare<F>, public: F, id: PartyID) -> FieldShare<F> {
    let mut res = shared.to_owned();
    match id {
        PartyID::ID0 => res.a += public,
        PartyID::ID1 => res.b += public,
        PartyID::ID2 => {}
    }
    res
}

pub fn sub<F: PrimeField>(a: &FieldShare<F>, b: &FieldShare<F>) -> FieldShare<F> {
    a - b
}

pub fn sub_public<F: PrimeField>(shared: &FieldShare<F>, public: F, id: PartyID) -> FieldShare<F> {
    add_public(shared, -public, id)
}

pub async fn mul<F: PrimeField, N: Rep3Network>(
    a: &FieldShare<F>,
    b: &FieldShare<F>,
    io_context: &mut IoContext<N>,
) -> IoResult<FieldShare<F>> {
    let local_a = a * b + io_context.rngs.rand.masking_field_element::<F>();
    io_context.network.send_next(local_a)?;
    let local_b = io_context.network.recv_prev()?;
    Ok(FieldShare {
        a: local_a,
        b: local_b,
    })
}

/// Multiply a share b by a public value a: c = a * \[b\].
pub fn mul_with_public<F: PrimeField>(shared: &FieldShare<F>, public: F) -> FieldShare<F> {
    shared * public
}

pub async fn mul_vec<F: PrimeField, N: Rep3Network>(
    lhs: &Vec<FieldShare<F>>,
    rhs: &Vec<FieldShare<F>>,
    io_context: &mut IoContext<N>,
) -> IoResult<Vec<FieldShare<F>>> {
    debug_assert_eq!(lhs.len(), rhs.len());
    let local_a = izip!(lhs.iter(), rhs.iter())
        .map(|(lhs, rhs)| {
            lhs.a * rhs.a
                + lhs.a * rhs.b
                + lhs.b * rhs.a
                + io_context.rngs.rand.masking_field_element::<F>()
        })
        .collect_vec();
    io_context.network.send_next_many(&local_a)?;
    let local_b = io_context.network.recv_prev_many()?;
    if local_b.len() != local_a.len() {
        return Err(std::io::Error::new(
            std::io::ErrorKind::InvalidData,
            "During execution of mul_vec in MPC: Invalid number of elements received",
        ));
    }
    Ok(izip!(local_a, local_b)
        .map(|(a, b)| FieldShare::new(a, b))
        .collect())
}

/// Negates a shared value: \[b\] = -\[a\].
pub fn neg<F: PrimeField>(a: &FieldShare<F>) -> FieldShare<F> {
    -a
}

pub async fn inv<F: PrimeField, N: Rep3Network>(
    a: &FieldShare<F>,
    io_context: &mut IoContext<N>,
) -> IoResult<FieldShare<F>> {
    let r = FieldShare::rand(&mut io_context.rngs);
    let y = mul_open(a, &r, io_context).await?;
    if y.is_zero() {
        return Err(std::io::Error::new(
            std::io::ErrorKind::InvalidData,
            "During execution of inverse in MPC: cannot compute inverse of zero",
        ));
    }
    let y_inv = y
        .inverse()
        .expect("we checked if y is zero. Must be possible to inverse.");
    Ok(r * y_inv)
}

pub async fn open<F: PrimeField, N: Rep3Network>(
    a: &FieldShare<F>,
    io_context: &mut IoContext<N>,
) -> IoResult<F> {
    io_context.network.send_next(a.b)?;
    let c = io_context.network.recv_prev::<F>()?;
    Ok(a.a + a.b + c)
}

/// Computes a CMUX: If cond is 1, returns truthy, otherwise returns falsy.
/// Implementations should not overwrite this method.
pub async fn cmux<F: PrimeField, N: Rep3Network>(
    cond: &FieldShare<F>,
    truthy: &FieldShare<F>,
    falsy: &FieldShare<F>,
    io_context: &mut IoContext<N>,
) -> IoResult<FieldShare<F>> {
    let b_min_a = sub(truthy, falsy);
    let d = mul(cond, &b_min_a, io_context).await?;
    Ok(add(falsy, &d))
}

/// Convenience method for \[a\] + \[b\] * c
pub fn add_mul_public<F: PrimeField>(a: &FieldShare<F>, b: &FieldShare<F>, c: F) -> FieldShare<F> {
    add(a, &mul_with_public(b, c))
}

/// Convenience method for \[a\] + \[b\] * \[c\]
pub async fn add_mul<F: PrimeField, N: Rep3Network>(
    a: &FieldShare<F>,
    b: &FieldShare<F>,
    c: &FieldShare<F>,
    io_context: &mut IoContext<N>,
) -> IoResult<FieldShare<F>> {
    let mul = mul(c, b, io_context).await?;
    Ok(add(a, &mul))
}

/// Transforms a public value into a shared value: \[a\] = a.
pub fn promote_to_trivial_share<F: PrimeField>(id: PartyID, public_value: F) -> FieldShare<F> {
    match id {
        PartyID::ID0 => Rep3PrimeFieldShare::new(public_value, F::zero()),
        PartyID::ID1 => Rep3PrimeFieldShare::new(F::zero(), public_value),
        PartyID::ID2 => Rep3PrimeFieldShare::zero_share(),
    }
}

/// This function performs a multiplication directly followed by an opening. This safes one round of communication in some MPC protocols compared to calling `mul` and `open` separately.
pub async fn mul_open<F: PrimeField, N: Rep3Network>(
    a: &FieldShare<F>,
    b: &FieldShare<F>,
    io_context: &mut IoContext<N>,
) -> IoResult<F> {
    let a = a * b + io_context.rngs.rand.masking_field_element::<F>();
    io_context.network.send_next(a.to_owned())?;
    io_context
        .network
        .send(io_context.network.get_id().prev_id(), a.to_owned())?;

    let b = io_context.network.recv_prev::<F>()?;
    let c = io_context.network.recv::<F>(io_context.id.next_id())?;
    Ok(a + b + c)
}<|MERGE_RESOLUTION|>--- conflicted
+++ resolved
@@ -14,16 +14,6 @@
 mod ops;
 pub(super) mod types;
 
-<<<<<<< HEAD
-=======
-// this will be moved later
-pub struct IoContext<N: Rep3Network> {
-    pub id: PartyID,
-    pub(crate) rngs: Rep3CorrelatedRng,
-    pub(crate) network: N,
-}
-
->>>>>>> 2d6a80f8
 pub fn add<F: PrimeField>(a: &FieldShare<F>, b: &FieldShare<F>) -> FieldShare<F> {
     a + b
 }
