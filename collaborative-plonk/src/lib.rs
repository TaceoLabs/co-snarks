//! A Plonk proof protocol that uses a collaborative MPC protocol to generate the proof.
use ark_ec::pairing::Pairing;
use ark_ff::FftField;
use ark_ff::LegendreSymbol;
use ark_ff::PrimeField;
use ark_poly::{EvaluationDomain, GeneralEvaluationDomain};
use circom_types::plonk::PlonkProof;
use circom_types::plonk::ZKey;
use circom_types::traits::CircomArkworksPairingBridge;
use circom_types::traits::CircomArkworksPrimeFieldBridge;
use collaborative_groth16::groth16::SharedWitness;
use mpc_core::traits::FFTPostProcessing;
use mpc_core::traits::{FFTProvider, MSMProvider, PairingEcMpcProtocol, PrimeFieldMpcProtocol};
use num_traits::ToPrimitive;
use round1::Round1;
use std::io;
use std::marker::PhantomData;

pub mod plonk;
mod round1;
mod round2;
mod round3;
mod round4;
mod round5;
pub(crate) mod types;

type FieldShare<T, P> = <T as PrimeFieldMpcProtocol<<P as Pairing>::ScalarField>>::FieldShare;
type FieldShareVec<T, P> = <T as PrimeFieldMpcProtocol<<P as Pairing>::ScalarField>>::FieldShareVec;

type PlonkProofResult<T> = std::result::Result<T, PlonkProofError>;

#[derive(Debug, thiserror::Error)]
pub enum PlonkProofError {
    #[error("Cannot index into witness {0}")]
    CorruptedWitness(usize),
    #[error("Cannot create domain, Polynomial degree too large")]
    PolynomialDegreeTooLarge,
    #[error(transparent)]
    IOError(#[from] io::Error),
}

pub(crate) struct Domains<P: Pairing> {
    domain: GeneralEvaluationDomain<P::ScalarField>,
    extended_domain: GeneralEvaluationDomain<P::ScalarField>,
    roots_of_unity: Vec<P::ScalarField>,
    phantom_data: PhantomData<P>,
}

//TODO WE COPIED THIS FROM GROTH16 - WE WANT A COMMON PLACE
fn roots_of_unity<F: PrimeField + FftField>() -> Vec<F> {
    let mut roots = vec![F::zero(); F::TWO_ADICITY.to_usize().unwrap() + 1];
    let mut q = F::one();
    while q.legendre() != LegendreSymbol::QuadraticNonResidue {
        q += F::one();
    }
    let z = q.pow(F::TRACE);
    roots[0] = z;
    for i in 1..roots.len() {
        roots[i] = roots[i - 1].square();
    }
    roots.reverse();
    roots
}

impl<P: Pairing> Domains<P> {
    fn new(domain_size: usize) -> PlonkProofResult<Self> {
        let domain = GeneralEvaluationDomain::<P::ScalarField>::new(domain_size)
            .ok_or(PlonkProofError::PolynomialDegreeTooLarge)?;
        let extended_domain = GeneralEvaluationDomain::<P::ScalarField>::new(domain_size * 4)
            .ok_or(PlonkProofError::PolynomialDegreeTooLarge)?;

        Ok(Self {
            domain,
            extended_domain,
            roots_of_unity: roots_of_unity(),
            phantom_data: PhantomData,
        })
    }
}

pub(crate) struct PlonkWitness<T, P: Pairing>
where
    T: PrimeFieldMpcProtocol<P::ScalarField>,
{
    public_inputs: Vec<P::ScalarField>,
    witness: FieldShareVec<T, P>,
    addition_witness: Vec<FieldShare<T, P>>,
}

pub(crate) struct PlonkData<T, P: Pairing>
where
    T: PrimeFieldMpcProtocol<P::ScalarField>,
{
    witness: PlonkWitness<T, P>,
    zkey: ZKey<P>,
}

impl<T, P: Pairing> PlonkWitness<T, P>
where
    T: PrimeFieldMpcProtocol<P::ScalarField>,
{
    fn new(shared_witness: SharedWitness<T, P>, n_additions: usize) -> Self {
        //we need the leading zero for round1
        Self {
            public_inputs: shared_witness.public_inputs,
            witness: shared_witness.witness,
            addition_witness: Vec::with_capacity(n_additions),
        }
    }
}

/// A Plonk proof protocol that uses a collaborative MPC protocol to generate the proof.
pub struct CollaborativePlonk<T, P: Pairing>
where
    for<'a> T: PrimeFieldMpcProtocol<P::ScalarField>
        + PairingEcMpcProtocol<P>
        + FFTProvider<P::ScalarField>
        + MSMProvider<P::G1>
        + MSMProvider<P::G2>,
    P::ScalarField: FFTPostProcessing,
{
    pub(crate) driver: T,
    phantom_data: PhantomData<P>,
}

impl<T, P> CollaborativePlonk<T, P>
where
    for<'a> T: PrimeFieldMpcProtocol<P::ScalarField>
        + PairingEcMpcProtocol<P>
        + FFTProvider<P::ScalarField>
        + MSMProvider<P::G1>
        + MSMProvider<P::G2>,
    P::ScalarField: mpc_core::traits::FFTPostProcessing + CircomArkworksPrimeFieldBridge,
    P: Pairing + CircomArkworksPairingBridge,
    P::BaseField: CircomArkworksPrimeFieldBridge,
{
    /// Creates a new [CollaborativePlonk] protocol with a given MPC driver.
    pub fn new(driver: T) -> Self {
        Self {
            driver,
            phantom_data: PhantomData,
        }
    }

    pub fn prove(
        self,
        zkey: ZKey<P>,
        witness: SharedWitness<T, P>,
    ) -> PlonkProofResult<PlonkProof<P>> {
        let state = Round1::init_round(self.driver, zkey, witness)?;
        let state = state.round1()?;
        let state = state.round2()?;
        let state = state.round3()?;
        let state = state.round4()?;
        state.round5()
    }
}

pub mod plonk_utils {
    use ark_ec::pairing::Pairing;
    use circom_types::plonk::ZKey;
    use mpc_core::traits::PrimeFieldMpcProtocol;

    use crate::{FieldShare, FieldShareVec, PlonkProofError, PlonkProofResult, PlonkWitness};
    use ark_ff::Field;
    use num_traits::One;
    use num_traits::Zero;

    pub(crate) fn get_witness<T, P: Pairing>(
        driver: &mut T,
        witness: &PlonkWitness<T, P>,
        zkey: &ZKey<P>,
        index: usize,
    ) -> PlonkProofResult<FieldShare<T, P>>
    where
        T: PrimeFieldMpcProtocol<P::ScalarField>,
    {
        let result = if index <= zkey.n_public {
            driver.promote_to_trivial_share(witness.public_inputs[index])
        } else if index < zkey.n_vars - zkey.n_additions {
            T::index_sharevec(&witness.witness, index - zkey.n_public - 1)
        } else if index < zkey.n_vars {
            witness.addition_witness[index + zkey.n_additions - zkey.n_vars].to_owned()
        } else {
            return Err(PlonkProofError::CorruptedWitness(index));
        };
        Ok(result)
    }

    // For convenience coeff is given in revere order
    pub(crate) fn blind_coefficients<T, P: Pairing>(
        driver: &mut T,
        poly: &FieldShareVec<T, P>,
        coeff_rev: &[FieldShare<T, P>],
    ) -> Vec<FieldShare<T, P>>
    where
        T: PrimeFieldMpcProtocol<P::ScalarField>,
    {
        let mut res = poly.clone().into_iter().collect::<Vec<_>>();
        for (p, c) in res.iter_mut().zip(coeff_rev.iter().rev()) {
            *p = driver.sub(p, c);
        }
        // Extend
        res.reserve(coeff_rev.len());
        for c in coeff_rev.iter().rev().cloned() {
            res.push(c);
        }
        res
    }

    pub(crate) fn calculate_lagrange_evaluations<P: Pairing>(
        power: usize,
        n_public: usize,
        xi: &P::ScalarField,
        root_of_unitys: &[P::ScalarField],
    ) -> (Vec<P::ScalarField>, P::ScalarField) {
        let mut xin = *xi;
        let mut domain_size = 1;
        for _ in 0..power {
            xin.square_in_place();
            domain_size *= 2;
        }
        let zh = xin - P::ScalarField::one();
        let l_length = usize::max(1, n_public);
        let mut l = Vec::with_capacity(l_length);
        let root_of_unity = root_of_unitys[power];

        let n = P::ScalarField::from(domain_size as u64);
        let mut w = P::ScalarField::one();
        for _ in 0..l_length {
            l.push((w * zh) / (n * (*xi - w)));
            w *= root_of_unity;
        }
        (l, xin)
    }

    pub(crate) fn calculate_pi<P: Pairing>(
        public_inputs: &[P::ScalarField],
        l: &[P::ScalarField],
    ) -> P::ScalarField {
        let mut pi = P::ScalarField::zero();
        for (val, l) in public_inputs.iter().zip(l) {
            pi -= *l * val;
        }
        pi
    }
}

#[cfg(test)]
pub mod tests {
    use std::{fs::File, io::BufReader};

    use ark_bn254::Bn254;
    use circom_types::{
        groth16::witness::Witness,
        plonk::{JsonVerificationKey, ZKey},
    };
    use collaborative_groth16::groth16::SharedWitness;
    use mpc_core::protocols::plain::PlainDriver;
    use num_traits::Zero;

    use crate::{
        plonk::Plonk,
        round1::{Round1, Round1Challenges},
    };

    #[test]
    pub fn test_multiplier2_bn254() {
        let mut driver = PlainDriver::<ark_bn254::Fr>::default();
        let mut reader = BufReader::new(
            File::open("../test_vectors/Plonk/bn254/multiplierAdd2/multiplier2.zkey").unwrap(),
        );
        let zkey = ZKey::<Bn254>::from_reader(&mut reader).unwrap();
        let witness_file =
            File::open("../test_vectors/Plonk/bn254/multiplierAdd2/multiplier2_wtns.wtns").unwrap();
        let witness = Witness::<ark_bn254::Fr>::from_reader(witness_file).unwrap();
        let value1 = witness.values[1];
        let witness = SharedWitness::<PlainDriver<ark_bn254::Fr>, Bn254> {
            public_inputs: vec![ark_bn254::Fr::zero(), witness.values[1]],
            witness: vec![witness.values[2], witness.values[3]],
        };

        let vk: JsonVerificationKey<Bn254> = serde_json::from_reader(
            File::open("../test_vectors/Plonk/bn254/multiplierAdd2/verification_key.json").unwrap(),
        )
        .unwrap();

        let challenges = Round1Challenges::deterministic(&mut driver);
        let mut state = Round1::init_round(driver, zkey, witness).unwrap();
        state.challenges = challenges;
        let state = state.round1().unwrap();
        let state = state.round2().unwrap();
        let state = state.round3().unwrap();
        let state = state.round4().unwrap();
        let proof = state.round5().unwrap();
<<<<<<< HEAD
        //serde_json::to_writer_pretty(File::create("I AM HERE").unwrap(), &proof).unwrap();
=======
        // serde_json::to_writer_pretty(File::create("I AM HERE").unwrap(), &proof).unwrap();
>>>>>>> 34b2e074
        let result = Plonk::<Bn254>::verify(&vk, &proof, &[value1]).unwrap();
        assert!(result)
    }
}<|MERGE_RESOLUTION|>--- conflicted
+++ resolved
@@ -293,11 +293,6 @@
         let state = state.round3().unwrap();
         let state = state.round4().unwrap();
         let proof = state.round5().unwrap();
-<<<<<<< HEAD
-        //serde_json::to_writer_pretty(File::create("I AM HERE").unwrap(), &proof).unwrap();
-=======
-        // serde_json::to_writer_pretty(File::create("I AM HERE").unwrap(), &proof).unwrap();
->>>>>>> 34b2e074
         let result = Plonk::<Bn254>::verify(&vk, &proof, &[value1]).unwrap();
         assert!(result)
     }
