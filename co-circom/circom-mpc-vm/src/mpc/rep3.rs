--- conflicted
+++ resolved
@@ -1,17 +1,17 @@
 use ark_ff::PrimeField;
 use eyre::bail;
-use mpc_core::protocols::{
-    rep3::network::Rep3Network,
-<<<<<<< HEAD
-    rep3new::{network::IoContext, Rep3BigUintShare, Rep3PrimeFieldShare},
-=======
-    rep3new::{
-        arithmetic::{self, add, add_public, mul, mul_with_public, sub, sub_public, IoContext},
-        binary::{and, and_with_public, xor, xor_public},
-        conversion::{a2b, b2a},
-        Rep3BigUintShare, Rep3PrimeFieldShare,
+use mpc_core::{
+    protocols::{
+        rep3::network::Rep3Network,
+        rep3new::{
+            arithmetic::{self, add, add_public, mul, mul_with_public, sub, sub_public, IoContext},
+            binary::{and, and_with_public, xor, xor_public},
+            conversion::{a2b, b2a},
+            network::IoContext,
+            Rep3BigUintShare, Rep3PrimeFieldShare,
+        },
     },
->>>>>>> 2d6a80f8
+    traits::SecretShared,
 };
 
 use super::{plain::PlainDriver, VmCircomWitnessExtension};
@@ -55,19 +55,18 @@
     plain: PlainDriver<F>,
 }
 
-<<<<<<< HEAD
-impl<N: Rep3Network> Rep3Driver<N> {
+impl<F: PrimeField, N: Rep3Network> Rep3Driver<F, N> {
     pub fn new(network: N) -> std::io::Result<Self> {
         Ok(Self {
             io_context: IoContext::init(network)?,
+            plain: PlainDriver::default(),
         })
     }
 }
 
-impl<F: PrimeField, N: Rep3Network> VmCircomWitnessExtension<F> for Rep3Driver<N> {
-=======
-impl<F: PrimeField, N: Rep3Network> VmCircomWitnessExtension<F> for Rep3Driver<F, N> {
->>>>>>> 2d6a80f8
+impl<F: PrimeField + SecretShared, N: Rep3Network> VmCircomWitnessExtension<F>
+    for Rep3Driver<F, N>
+{
     type ArithmeticShare = ArithmeticShare<F>;
 
     type BinaryShare = BinaryShare<F>;
